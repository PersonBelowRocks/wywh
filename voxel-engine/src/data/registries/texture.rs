use std::marker::PhantomData;

use bevy::{
    asset::{AssetId, Assets, Handle},
    ecs::system::Resource,
    log::info,
    math::Vec2,
    render::texture::Image,
    sprite::{TextureAtlas, TextureAtlasBuilder},
};
use indexmap::IndexMap;

use crate::data::{resourcepath::ResourcePath, texture::GpuFaceTexture};

use super::{error::TextureRegistryError, Registry, RegistryId};

pub type TexId = AssetId<Image>;

pub struct TextureRegistryLoader {
    textures: indexmap::IndexMap<ResourcePath, TexIdBundle, ahash::RandomState>,
}

#[derive(Clone)]
pub(crate) struct TexIdBundle {
    pub color: TexId,
    pub normal: Option<TexId>,
}

impl TextureRegistryLoader {
    pub fn new() -> Self {
        Self {
            textures: indexmap::IndexMap::with_hasher(ahash::RandomState::new()),
        }
    }

    pub fn register(&mut self, label: ResourcePath, texture: TexId, normal: Option<TexId>) {
        self.textures.insert(
            label.into(),
            TexIdBundle {
                color: texture,
                normal,
            },
        );
    }

    pub fn build_registry(
        self,
        textures: &mut Assets<Image>,
    ) -> Result<TextureRegistry, TextureRegistryError> {
        let color_atlas = {
            let mut builder = TextureAtlasBuilder::default();
            for id in self.textures.values().cloned() {
                let tex = textures
                    .get(id.color)
                    .ok_or(TextureRegistryError::TextureNotLoaded(id.color))?;
                builder.add_texture(id.color, tex);
            }

            builder.finish(textures)?
        };

        let normal_atlas = {
            let mut builder = TextureAtlasBuilder::default();
            for id in self.textures.values().cloned() {
                let Some(normal_map) = id.normal else {
                    continue;
                };

                let tex = textures
                    .get(normal_map)
                    .ok_or(TextureRegistryError::TextureNotLoaded(normal_map))?;
                builder.add_texture(normal_map, tex);
            }

            builder.finish(textures)?
        };

        for (label, id) in self.textures.iter() {
            let idx = color_atlas.get_texture_index(id.color.clone()).unwrap();
            let rect = color_atlas.textures[idx];
            info!(
                "Texture registry contains texture '{label}' at {}",
                rect.min
            );

            if let Some(normal_id) = id.normal {
                let idx = normal_atlas.get_texture_index(normal_id).unwrap();
                let pos = normal_atlas.textures[idx].min;

                info!(
                    "Texture '{label}' has a normal map at position {pos} in the normal map atlas."
                )
            }
        }

        let registry_map = {
            let mut map =
                IndexMap::<ResourcePath, AtlasIdxBundle, ahash::RandomState>::with_capacity_and_hasher(
                    self.textures.len(),
                    ahash::RandomState::new(),
                );

            map.reserve(self.textures.len());
            for (label, ids) in self.textures.into_iter() {
                let indices = AtlasIdxBundle {
                    color: color_atlas.get_texture_index(ids.color).unwrap(),
                    normal: ids
                        .normal
                        .map(|id| normal_atlas.get_texture_index(id).unwrap()),
                };

                map.insert(label, indices);
            }

            map
        };

        Ok(TextureRegistry {
            map: registry_map,
            color_atlas,
            normal_atlas,

            #[cfg(test)]
            colors: Vec::new(),
            #[cfg(test)]
            normals: Vec::new(),
        })
    }
}

#[cfg(test)]
pub struct TestTextureRegistryLoader {
    map: IndexMap<ResourcePath, AtlasIdxBundle, ahash::RandomState>,

    colors: Vec<Vec2>,
    normals: Vec<Vec2>,
}

#[cfg(test)]
impl TestTextureRegistryLoader {
    pub fn new() -> Self {
        Self {
            map: Default::default(),
            colors: Vec::new(),
            normals: Vec::new(),
        }
    }

    pub fn add(&mut self, rpath: ResourcePath, color: Vec2, normal: Option<Vec2>) {
        let bundle = AtlasIdxBundle {
            color: self.colors.len(),
            normal: normal.map(|_| self.normals.len()),
        };

        self.colors.push(color);
        if let Some(normal) = normal {
            self.normals.push(normal);
        }

        self.map.insert(rpath, bundle);
    }

    pub fn build(self) -> TextureRegistry {
        TextureRegistry {
            map: self.map,

            color_atlas: TextureAtlas::new_empty(Handle::weak_from_u128(0), Vec2::ONE),
            normal_atlas: TextureAtlas::new_empty(Handle::weak_from_u128(1), Vec2::ONE),

            colors: self.colors,
            normals: self.normals,
        }
    }
}

#[derive(Clone, Resource)]
pub struct TexregFaces(pub Vec<GpuFaceTexture>);

pub struct TextureRegistry {
    map: IndexMap<ResourcePath, AtlasIdxBundle, ahash::RandomState>,

    color_atlas: TextureAtlas,
    normal_atlas: TextureAtlas,

    #[cfg(test)]
    colors: Vec<Vec2>,
    #[cfg(test)]
    normals: Vec<Vec2>,
}

pub(crate) struct AtlasIdxBundle {
    pub color: usize,
    pub normal: Option<usize>,
}

impl TextureRegistry {
    pub fn color_texture(&self) -> &Handle<Image> {
        &self.color_atlas.texture
    }

    pub fn normal_texture(&self) -> &Handle<Image> {
        &self.normal_atlas.texture
    }

    pub fn texture_scale(&self) -> f32 {
        // TODO: this should be configurable without recompiling so we can support textures of different resolutions
        16.0
    }

    pub fn face_texture_buffer(&self) -> Vec<GpuFaceTexture> {
        self.map
            .values()
            .map(|indices| {
                let color_pos = self.color_atlas.textures[indices.color].min;
                let normal_pos = indices
                    .normal
                    .map(|idx| self.normal_atlas.textures[idx].min);

                GpuFaceTexture::new(color_pos, normal_pos)
            })
            .collect::<Vec<_>>()
    }
}

#[derive(Copy, Clone, Debug, dm::Constructor)]
pub struct TextureRegistryEntry<'a> {
    pub texture_pos: Vec2,
    pub normal_pos: Option<Vec2>,

    // Placeholder in case we wanna store some other funny stuff in here
    _data: PhantomData<&'a ()>,
}

impl<'a> TextureRegistryEntry<'a> {
    pub fn gpu_representation(&self) -> GpuFaceTexture {
        GpuFaceTexture::new(self.texture_pos, self.normal_pos)
    }
}

impl Registry for TextureRegistry {
    // GATs my beloved
    type Item<'a> = TextureRegistryEntry<'a>;

    fn get_by_label(&self, label: &ResourcePath) -> Option<Self::Item<'_>> {
        Some(self.get_by_id(self.get_id(label)?))
    }

    #[cfg(not(test))]
    fn get_by_id(&self, id: RegistryId<Self>) -> Self::Item<'_> {
        let map_idx = id.inner() as usize;
        let indices = self.map.get_index(map_idx).unwrap().1;

        TextureRegistryEntry {
            texture_pos: self.color_atlas.textures[indices.color].min,
            normal_pos: indices
                .normal
                .map(|idx| self.normal_atlas.textures[idx].min),
            _data: PhantomData,
        }
    }

    #[cfg(test)]
    fn get_by_id(&self, id: RegistryId<Self>) -> Self::Item<'_> {
        let map_idx = id.inner() as usize;
        let indices = self.map.get_index(map_idx).unwrap().1;

        TextureRegistryEntry {
            texture_pos: self.colors[indices.color],
            normal_pos: indices.normal.map(|idx| self.normals[idx]),
            _data: PhantomData,
        }
    }

    fn get_id(&self, label: &ResourcePath) -> Option<RegistryId<Self>> {
        self.map
            .get_index_of(label)
            .map(|idx| RegistryId::new(idx as _))
    }
}

#[cfg(test)]
mod tests {
<<<<<<< HEAD
    use bevy::utils::Uuid;

    use crate::data::resourcepath::rpath;

    use super::*;

    // this is just a compile time test to make sure lifetimes and everything work out
    fn texture_registry_loading() {
        let loader = TextureRegistryLoader::new();
        let registry = loader.build_registry(todo!()).unwrap();
        let tex = registry.get_by_label(&rpath("wowza!")).unwrap();
    }
=======
>>>>>>> 2d8c2f28

    #[test]
    #[ignore]
    fn texture_registry_basics() {
        todo!()
    }
}<|MERGE_RESOLUTION|>--- conflicted
+++ resolved
@@ -280,21 +280,6 @@
 
 #[cfg(test)]
 mod tests {
-<<<<<<< HEAD
-    use bevy::utils::Uuid;
-
-    use crate::data::resourcepath::rpath;
-
-    use super::*;
-
-    // this is just a compile time test to make sure lifetimes and everything work out
-    fn texture_registry_loading() {
-        let loader = TextureRegistryLoader::new();
-        let registry = loader.build_registry(todo!()).unwrap();
-        let tex = registry.get_by_label(&rpath("wowza!")).unwrap();
-    }
-=======
->>>>>>> 2d8c2f28
 
     #[test]
     #[ignore]
